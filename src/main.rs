// region Module and crate references

// region Strict Linting

#![deny(warnings)]
#![deny(anonymous_parameters)]
#![deny(bare_trait_objects)]
#![deny(elided_lifetimes_in_paths)]
#![deny(missing_debug_implementations)]
#![deny(single_use_lifetimes)]
#![deny(trivial_casts)]
#![deny(trivial_numeric_casts)]
#![deny(unsafe_code)]
#![deny(unused_extern_crates)]
#![deny(unused_must_use)]
#![deny(unused_import_braces)]

// endregion

// region Switches for develoment only (do not commit enabled)

// #![allow(unused_variables)]
// #![allow(unused_imports)]
// #![allow(dead_code)]
// #![allow(unreachable_code)]

// endregion

// region Imported Modules

#[macro_use]
extern crate lazy_static;

mod args;
mod assets;
mod backup;
mod bars;
mod commit;
mod connection;
mod create;
mod delete;
#[macro_use]
mod fails;
mod fetch;
mod helpers;
mod ingest;
mod restore;
mod save;
mod state;
mod steps;
mod testsolr;

// endregion

// endregion

// region Main Entry Point

use crate::args::Cli;
use dotenvy::dotenv;

pub fn main() -> Result<(), Box<dyn std::error::Error>> {
<<<<<<< HEAD

=======
>>>>>>> 7149c806
    dotenv().ok();

    let parsed = Cli::parse_from_args()?;

    wrangle::command_exec(&parsed)
}

// endregion

// region Command line parsing

mod wrangle {

    use crate::args::{Cli, Commands};
    use crate::fails::{BoxedResult, throw};
    use crate::{assets, backup, commit, create, delete, restore};
    use clap::Parser;

    pub(crate) fn command_exec(args: &Commands) -> Result<(), Box<dyn std::error::Error>> {
        match args {
            Commands::Backup(get) => backup::backup_main(get),
            Commands::Restore(put) => restore::restore_main(put),
            Commands::Commit(cmd) => commit::commit_main(cmd),
            Commands::Delete(del) => delete::delete_main(del),
            Commands::Create(cre) => create::create_main(cre),
            Commands::Generate(cpl) => assets::gen_assets(cpl),
        }
    }

    impl Cli {
        pub(crate) fn parse_from_args() -> BoxedResult<Commands> {
            let parsed = Self::parse();
            let cmds = parsed.arguments;
            if let Err(msg) = cmds.validate() {
                throw(msg)?;
            }
            cmds.get_logging().start_log()?;
            Ok(cmds)
        }
    }
}

// endregion<|MERGE_RESOLUTION|>--- conflicted
+++ resolved
@@ -58,12 +58,9 @@
 
 use crate::args::Cli;
 use dotenvy::dotenv;
+use dotenvy::dotenv;
 
 pub fn main() -> Result<(), Box<dyn std::error::Error>> {
-<<<<<<< HEAD
-
-=======
->>>>>>> 7149c806
     dotenv().ok();
 
     let parsed = Cli::parse_from_args()?;
